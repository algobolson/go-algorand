--- conflicted
+++ resolved
@@ -19,63 +19,34 @@
 //  - TMPL_LEASE: string to use for the transaction lease
 //  - TMPL_FEE: maximum fee used by the delegate key registration transaction
 txn TypeEnum
-int 2 // KeyRegistration
+int 2
 ==
-
 txn Fee
 int TMPL_FEE
 <
 &&
-<<<<<<< HEAD
-
-=======
->>>>>>> a1720b59
 txn LastValid
 int TMPL_EXPIRE
 <
 &&
-<<<<<<< HEAD
-
-=======
->>>>>>> a1720b59
 txn LastValid
 int TMPL_DUR
 txn FirstValid
 +
-<<<<<<< HEAD
-== // txn.LastValid == txn.FirstValid + duration
-&&
-
-=======
 ==
 &&
->>>>>>> a1720b59
 txn FirstValid
 int TMPL_PERIOD
 %
 int 0
-<<<<<<< HEAD
-== // txn.FirstValid % period == 0
-&&
-
-=======
 ==
 &&
->>>>>>> a1720b59
 txn Lease
 byte base64 TMPL_LEASE
 ==
 &&
-<<<<<<< HEAD
-
-txn TxID
-arg_0
-addr TMPL_AUTH
-ed25519verify // the delegated address signed this txid
-=======
 txn TxID
 arg_0
 addr TMPL_AUTH
 ed25519verify
->>>>>>> a1720b59
 &&