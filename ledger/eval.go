// Copyright (C) 2019 Algorand, Inc.
// This file is part of go-algorand
//
// go-algorand is free software: you can redistribute it and/or modify
// it under the terms of the GNU Affero General Public License as
// published by the Free Software Foundation, either version 3 of the
// License, or (at your option) any later version.
//
// go-algorand is distributed in the hope that it will be useful,
// but WITHOUT ANY WARRANTY; without even the implied warranty of
// MERCHANTABILITY or FITNESS FOR A PARTICULAR PURPOSE.  See the
// GNU Affero General Public License for more details.
//
// You should have received a copy of the GNU Affero General Public License
// along with go-algorand.  If not, see <https://www.gnu.org/licenses/>.

package ledger

import (
	"context"
	"errors"
	"fmt"

	"github.com/algorand/go-algorand/config"
	"github.com/algorand/go-algorand/crypto"
	"github.com/algorand/go-algorand/data/basics"
	"github.com/algorand/go-algorand/data/bookkeeping"
	"github.com/algorand/go-algorand/data/committee"
	"github.com/algorand/go-algorand/data/transactions"
	"github.com/algorand/go-algorand/data/transactions/logic"
	"github.com/algorand/go-algorand/logging"
	"github.com/algorand/go-algorand/protocol"
	"github.com/algorand/go-algorand/util/execpool"
)

// ErrNoSpace indicates insufficient space for transaction in block
var ErrNoSpace = errors.New("block does not have space for transaction")

// evalAux is left after removing explicit reward claims,
// in case we need this infrastructure in the future.
type evalAux struct {
}

// VerifiedTxnCache captures the interface for a cache of previously
// verified transactions.  This is expected to match the transaction
// pool object.
type VerifiedTxnCache interface {
	Verified(txn transactions.SignedTxn) bool
}

type roundCowBase struct {
	l ledgerForEvaluator

	// The round number of the previous block, for looking up prior state.
	rnd basics.Round

	// TxnCounter from previous block header.
	txnCount uint64
}

func (x *roundCowBase) lookup(addr basics.Address) (basics.AccountData, error) {
	return x.l.LookupWithoutRewards(x.rnd, addr)
}

func (x *roundCowBase) isDup(firstValid basics.Round, txid transactions.Txid) (bool, error) {
	return x.l.isDup(firstValid, x.rnd, txid)
}

func (x *roundCowBase) txnCounter() uint64 {
	return x.txnCount
}

// wrappers for roundCowState to satisfy the (current) transactions.Balances interface
func (cs *roundCowState) Get(addr basics.Address, withPendingRewards bool) (basics.BalanceRecord, error) {
	acctdata, err := cs.lookup(addr)
	if err != nil {
		return basics.BalanceRecord{}, err
	}
	if withPendingRewards {
		acctdata = acctdata.WithUpdatedRewards(cs.proto, cs.rewardsLevel())
	}
	return basics.BalanceRecord{Addr: addr, AccountData: acctdata}, nil
}

func (cs *roundCowState) Put(record basics.BalanceRecord) error {
	olddata, err := cs.lookup(record.Addr)
	if err != nil {
		return err
	}
	cs.put(record.Addr, olddata, record.AccountData)
	return nil
}

func (cs *roundCowState) Move(from basics.Address, to basics.Address, amt basics.MicroAlgos, fromRewards *basics.MicroAlgos, toRewards *basics.MicroAlgos) error {
	rewardlvl := cs.rewardsLevel()

	fromBal, err := cs.lookup(from)
	if err != nil {
		return err
	}
	fromBalNew := fromBal.WithUpdatedRewards(cs.proto, rewardlvl)

	if fromRewards != nil {
		var ot basics.OverflowTracker
		newFromRewards := ot.AddA(*fromRewards, ot.SubA(fromBalNew.MicroAlgos, fromBal.MicroAlgos))
		if ot.Overflowed {
			return fmt.Errorf("overflowed tracking of fromRewards for account %v: %d + (%d - %d)", from, *fromRewards, fromBalNew.MicroAlgos, fromBal.MicroAlgos)
		}
		*fromRewards = newFromRewards
	}

	var overflowed bool
	fromBalNew.MicroAlgos, overflowed = basics.OSubA(fromBalNew.MicroAlgos, amt)
	if overflowed {
		return fmt.Errorf("overspend (account %v, data %+v, tried to spend %v)", from, fromBal, amt)
	}
	cs.put(from, fromBal, fromBalNew)

	toBal, err := cs.lookup(to)
	if err != nil {
		return err
	}
	toBalNew := toBal.WithUpdatedRewards(cs.proto, rewardlvl)

	if toRewards != nil {
		var ot basics.OverflowTracker
		newToRewards := ot.AddA(*toRewards, ot.SubA(toBalNew.MicroAlgos, toBal.MicroAlgos))
		if ot.Overflowed {
			return fmt.Errorf("overflowed tracking of toRewards for account %v: %d + (%d - %d)", to, *toRewards, toBalNew.MicroAlgos, toBal.MicroAlgos)
		}
		*toRewards = newToRewards
	}

	toBalNew.MicroAlgos, overflowed = basics.OAddA(toBalNew.MicroAlgos, amt)
	if overflowed {
		return fmt.Errorf("balance overflow (account %v, data %+v, was going to receive %v)", to, toBal, amt)
	}
	cs.put(to, toBal, toBalNew)

	return nil
}

func (cs *roundCowState) ConsensusParams() config.ConsensusParams {
	return cs.proto
}

// BlockEvaluator represents an in-progress evaluation of a block
// against the ledger.
type BlockEvaluator struct {
	state    *roundCowState
	aux      *evalAux
	validate bool
	generate bool
	txcache  VerifiedTxnCache

	prevHeader  bookkeeping.BlockHeader // cached
	proto       config.ConsensusParams
	genesisHash crypto.Digest

	block        bookkeeping.Block
	blockTxBytes int

	verificationPool execpool.BacklogPool
}

type ledgerForEvaluator interface {
	GenesisHash() crypto.Digest
	BlockHdr(basics.Round) (bookkeeping.BlockHeader, error)
	Lookup(basics.Round, basics.Address) (basics.AccountData, error)
	Totals(basics.Round) (AccountTotals, error)
	isDup(basics.Round, basics.Round, transactions.Txid) (bool, error)
	LookupWithoutRewards(basics.Round, basics.Address) (basics.AccountData, error)
}

// StartEvaluator creates a BlockEvaluator, given a ledger and a block header
// of the block that the caller is planning to evaluate.
func (l *Ledger) StartEvaluator(hdr bookkeeping.BlockHeader, txcache VerifiedTxnCache, executionPool execpool.BacklogPool) (*BlockEvaluator, error) {
	return startEvaluator(l, hdr, nil, true, true, txcache, executionPool)
}

func startEvaluator(l ledgerForEvaluator, hdr bookkeeping.BlockHeader, aux *evalAux, validate bool, generate bool, txcache VerifiedTxnCache, executionPool execpool.BacklogPool) (*BlockEvaluator, error) {
	proto, ok := config.Consensus[hdr.CurrentProtocol]
	if !ok {
		return nil, ProtocolError(hdr.CurrentProtocol)
	}

	if aux == nil {
		aux = &evalAux{}
	}

	base := &roundCowBase{
		l: l,
		// round that lookups come from is previous block.  We validate
		// the block at this round below, so underflow will be caught.
		// If we are not validating, we must have previously checked
		// an agreement.Certificate attesting that hdr is valid.
		rnd: hdr.Round - 1,
	}

	eval := &BlockEvaluator{
		aux:              aux,
		validate:         validate,
		generate:         generate,
		txcache:          txcache,
		block:            bookkeeping.Block{BlockHeader: hdr},
		proto:            proto,
		genesisHash:      l.GenesisHash(),
		verificationPool: executionPool,
	}

	if hdr.Round > 0 {
		var err error
		eval.prevHeader, err = l.BlockHdr(base.rnd)
		if err != nil {
			return nil, fmt.Errorf("can't evaluate block %v without previous header: %v", hdr.Round, err)
		}

		base.txnCount = eval.prevHeader.TxnCounter
	}

	prevTotals, err := l.Totals(eval.prevHeader.Round)
	if err != nil {
		return nil, err
	}

	poolAddr := eval.prevHeader.RewardsPool
	incentivePoolData, err := l.Lookup(eval.prevHeader.Round, poolAddr)
	if err != nil {
		return nil, err
	}

	if generate {
		if eval.proto.SupportGenesisHash {
			eval.block.BlockHeader.GenesisHash = eval.genesisHash
		}
		eval.block.BlockHeader.RewardsState = eval.prevHeader.NextRewardsState(hdr.Round, proto, incentivePoolData.MicroAlgos, prevTotals.RewardUnits())
	}
	// set the eval state with the current header
	eval.state = makeRoundCowState(base, eval.block.BlockHeader)

	if validate {
		err := eval.block.BlockHeader.PreCheck(eval.prevHeader)
		if err != nil {
			return nil, err
		}

		// Check that the rewards rate, level and residue match expected values
		expectedRewardsState := eval.prevHeader.NextRewardsState(hdr.Round, proto, incentivePoolData.MicroAlgos, prevTotals.RewardUnits())
		if eval.block.RewardsState != expectedRewardsState {
			return nil, fmt.Errorf("bad rewards state: %+v != %+v", eval.block.RewardsState, expectedRewardsState)
		}

		// For backwards compatibility: introduce Genesis Hash value
		if eval.proto.SupportGenesisHash && eval.block.BlockHeader.GenesisHash != eval.genesisHash {
			return nil, fmt.Errorf("wrong genesis hash: %s != %s", eval.block.BlockHeader.GenesisHash, eval.genesisHash)
		}
	}

	// Withdraw rewards from the incentive pool
	var ot basics.OverflowTracker
	rewardsPerUnit := ot.Sub(eval.block.BlockHeader.RewardsLevel, eval.prevHeader.RewardsLevel)
	if ot.Overflowed {
		return nil, fmt.Errorf("overflowed subtracting rewards(%d, %d) levels for block %v", eval.block.BlockHeader.RewardsLevel, eval.prevHeader.RewardsLevel, hdr.Round)
	}

	poolOld, err := eval.state.Get(poolAddr, true)
	if err != nil {
		return nil, err
	}

	// hotfix for testnet stall 08/26/2019; move some algos from testnet bank to rewards pool to give it enough time until protocol upgrade occur.
	poolOld, err = eval.workaroundOverspentRewards(poolOld, hdr.Round)
	if err != nil {
		return nil, err
	}

	poolNew := poolOld
	poolNew.MicroAlgos = ot.SubA(poolOld.MicroAlgos, basics.MicroAlgos{Raw: ot.Mul(prevTotals.RewardUnits(), rewardsPerUnit)})
	if ot.Overflowed {
		return nil, fmt.Errorf("overflowed subtracting reward unit for block %v", hdr.Round)
	}

	err = eval.state.Put(poolNew)
	if err != nil {
		return nil, err
	}

	// ensure that we have at least MinBalance after withdrawing rewards
	ot.SubA(poolNew.MicroAlgos, basics.MicroAlgos{Raw: proto.MinBalance})
	if ot.Overflowed {
		// TODO this should never happen; should we panic here?
		return nil, fmt.Errorf("overflowed subtracting rewards for block %v", hdr.Round)
	}

	return eval, nil
}

// hotfix for testnet stall 08/26/2019; move some algos from testnet bank to rewards pool to give it enough time until protocol upgrade occur.
func (eval *BlockEvaluator) workaroundOverspentRewards(rewardPoolBalance basics.BalanceRecord, headerRound basics.Round) (poolOld basics.BalanceRecord, err error) {
	// verify that we patch the correct round.
	if headerRound != 1499995 {
		return rewardPoolBalance, nil
	}
	// verify that we're patching the correct genesis ( i.e. testnet )
	testnetGenesisHash, _ := crypto.DigestFromString("JBR3KGFEWPEE5SAQ6IWU6EEBZMHXD4CZU6WCBXWGF57XBZIJHIRA")
	if eval.genesisHash != testnetGenesisHash {
		return rewardPoolBalance, nil
	}

	// get the testnet bank ( dispenser ) account address.
	bankAddr, _ := basics.UnmarshalChecksumAddress("GD64YIY3TWGDMCNPP553DZPPR6LDUSFQOIJVFDPPXWEG3FVOJCCDBBHU5A")
	amount := basics.MicroAlgos{Raw: 20000000000}
	err = eval.state.Move(bankAddr, eval.prevHeader.RewardsPool, amount, nil, nil)
	if err != nil {
		err = fmt.Errorf("unable to move funds from testnet bank to incentive pool: %v", err)
		return
	}
	poolOld, err = eval.state.Get(eval.prevHeader.RewardsPool, true)

	return
}

// Round returns the round number of the block being evaluated by the BlockEvaluator.
func (eval *BlockEvaluator) Round() basics.Round {
	return eval.block.Round()
}

// ResetTxnBytes resets the number of bytes tracked by the BlockEvaluator to
// zero.  This is a specialized operation used by the transaction pool to
// simulate the effect of putting pending transactions in multiple blocks.
func (eval *BlockEvaluator) ResetTxnBytes() {
	eval.blockTxBytes = 0
}

// Transaction tentatively adds a new transaction as part of this block evaluation.
// If the transaction cannot be added to the block without violating some constraints,
// an error is returned and the block evaluator state is unchanged.
func (eval *BlockEvaluator) Transaction(txn transactions.SignedTxn, ad transactions.ApplyData) error {
	return eval.transactionGroup([]transactions.SignedTxnWithAD{
		transactions.SignedTxnWithAD{
			SignedTxn: txn,
			ApplyData: ad,
		},
	}, true)
}

// TransactionGroup tentatively adds a new transaction group as part of this block evaluation.
// If the transaction group cannot be added to the block without violating some constraints,
// an error is returned and the block evaluator state is unchanged.
func (eval *BlockEvaluator) TransactionGroup(txads []transactions.SignedTxnWithAD) error {
	return eval.transactionGroup(txads, true)
}

// TestTransactionGroup checks if a given transaction group could be executed at this
// point in the block evaluator, but does not actually add the transactions to the block
// evaluator, or modify the block evaluator state in any other visible way.
func (eval *BlockEvaluator) TestTransactionGroup(txgroup []transactions.SignedTxn) error {
	txads := make([]transactions.SignedTxnWithAD, len(txgroup))
	for i := range txgroup {
		txads[i].SignedTxn = txgroup[i]
	}
	return eval.transactionGroup(txads, false)
}

// transactionGroup tentatively executes a group of transactions as part of this block evaluation.
// If the transaction group cannot be added to the block without violating some constraints,
// an error is returned and the block evaluator state is unchanged.  If remember is true,
// the transaction group is added to the block evaluator state; otherwise, the block evaluator
// is not modified and does not remember this transaction group.
func (eval *BlockEvaluator) transactionGroup(txgroup []transactions.SignedTxnWithAD, remember bool) error {
	// Nothing to do if there are no transactions.
	if len(txgroup) == 0 {
		return nil
	}

	if len(txgroup) > eval.proto.MaxTxGroupSize {
		return fmt.Errorf("group size %d exceeds maximum %d", len(txgroup), eval.proto.MaxTxGroupSize)
	}

	var txibs []transactions.SignedTxnInBlock
	var group transactions.TxGroup
	var groupTxBytes int

	cow := eval.state.child()

	for gi, txad := range txgroup {
		var txib transactions.SignedTxnInBlock

		err := eval.transaction(txad.SignedTxn, txad.ApplyData, txgroup, gi, cow, &txib)
		if err != nil {
			return err
		}

		txibs = append(txibs, txib)

		if eval.validate {
			groupTxBytes += len(protocol.Encode(txib))
			if eval.blockTxBytes+groupTxBytes > eval.proto.MaxTxnBytesPerBlock {
				return ErrNoSpace
			}
		}

		// Make sure all transactions in group have the same group value
		if txad.SignedTxn.Txn.Group != txgroup[0].SignedTxn.Txn.Group {
			return fmt.Errorf("transactionGroup: inconsistent group values: %v != %v",
				txad.SignedTxn.Txn.Group, txgroup[0].SignedTxn.Txn.Group)
		}

		if !txad.SignedTxn.Txn.Group.IsZero() {
			txWithoutGroup := txad.SignedTxn.Txn
			txWithoutGroup.Group = crypto.Digest{}
			txWithoutGroup.ResetCaches()

<<<<<<< HEAD
			group.Transactions = append(group.Transactions, crypto.HashObj(txWithoutGroup))
		} else if len(txgroup) > 1 {
			return fmt.Errorf("transactionGroup: [%d] had zero Group but was submitted in a group of %d", gi, len(txgroup))
=======
			group.TxGroupHashes = append(group.TxGroupHashes, crypto.HashObj(txWithoutGroup))
>>>>>>> f488a37f
		}
	}

	// If we had a non-zero Group value, check that all group members are present.
	if group.TxGroupHashes != nil {
		if txgroup[0].SignedTxn.Txn.Group != crypto.HashObj(group) {
			return fmt.Errorf("transactionGroup: incomplete group: %v != %v (%v)",
				txgroup[0].SignedTxn.Txn.Group, crypto.HashObj(group), group)
		}
	}

	if remember {
		eval.block.Payset = append(eval.block.Payset, txibs...)
		eval.blockTxBytes += groupTxBytes
		cow.commitToParent()
	}

	return nil
}

// transaction tentatively executes a new transaction as part of this block evaluation.
// If the transaction cannot be added to the block without violating some constraints,
// an error is returned and the block evaluator state is unchanged.
func (eval *BlockEvaluator) transaction(txn transactions.SignedTxn, ad transactions.ApplyData, txgroup []transactions.SignedTxnWithAD, groupIndex int, cow *roundCowState, txib *transactions.SignedTxnInBlock) error {
	var err error

	spec := transactions.SpecialAddresses{
		FeeSink:     eval.block.BlockHeader.FeeSink,
		RewardsPool: eval.block.BlockHeader.RewardsPool,
	}

	if eval.validate {
		// Transaction valid (not expired)?
		err = txn.Txn.Alive(eval.block)
		if err != nil {
			return err
		}

		// Transaction already in the ledger?
		txid := txn.ID()
		dup, err := cow.isDup(txn.Txn.First(), txid)
		if err != nil {
			return err
		}
		if dup {
			return TransactionInLedgerError{txn.ID()}
		}

		// Well-formed on its own?
		err = txn.Txn.WellFormed(spec, eval.proto)
		if err != nil {
			return fmt.Errorf("transaction %v: malformed: %v", txn.ID(), err)
		}

		// Properly signed?
		if eval.txcache == nil || !eval.txcache.Verified(txn) {
			err = TxnPoolVerify(&txn, spec, eval.proto, eval.verificationPool)
			if err != nil {
				return fmt.Errorf("transaction %v: failed to verify: %v", txn.ID(), err)
			}
		}

		// Verify that groups are supported.
		if !txn.Txn.Group.IsZero() && !eval.proto.SupportTxGroups {
			return fmt.Errorf("transaction groups not supported")
		}

		if !txn.Lsig.Blank() {
			ep := logic.EvalParams{
				Txn:        &txn,
				Block:      &eval.block,
				Proto:      &eval.proto,
				TxnGoup:    txgroup,
				GroupIndex: groupIndex,
				Seed:       eval.prevHeader.Seed[:],
				MoreSeed:   txid[:],
			}
			pass, err := logic.Eval(txn.Lsig.Logic, ep)
			if !pass {
				return fmt.Errorf("transaction %v: rejected by logic (%s)", txn.ID(), err)
			}
		}
	}

	// Apply the transaction, updating the cow balances
	applyData, err := txn.Txn.Apply(cow, spec, cow.txnCounter())
	if err != nil {
		return fmt.Errorf("transaction %v: %v", txn.ID(), err)
	}

	// Validate applyData if we are validating an existing block.
	// If we are validating and generating, we have no ApplyData yet.
	if eval.validate && !eval.generate {
		if eval.proto.ApplyData {
			if ad != applyData {
				return fmt.Errorf("transaction %v: applyData mismatch: %v != %v", txn.ID(), ad, applyData)
			}
		} else {
			if ad != (transactions.ApplyData{}) {
				return fmt.Errorf("transaction %v: applyData not supported", txn.ID())
			}
		}
	}

	// Check if the transaction fits in the block, now that we can encode it.
	*txib, err = eval.block.EncodeSignedTxn(txn, applyData)
	if err != nil {
		return err
	}

	// Check if any affected accounts dipped below MinBalance (unless they are
	// completely zero, which means the account will be deleted.)
	rewardlvl := cow.rewardsLevel()
	for _, addr := range cow.modifiedAccounts() {
		data, err := cow.lookup(addr)
		if err != nil {
			return err
		}

		// It's always OK to have the account move to an empty state,
		// because the accounts DB can delete it.  Otherwise, we will
		// enforce MinBalance.
		if data.IsZero() {
			continue
		}

		// Skip FeeSink and RewardsPool MinBalance checks here.
		// There's only two accounts, so space isn't an issue, and we don't
		// expect them to have low balances, but if they do, it may cause
		// surprises for every transaction.
		if addr == spec.FeeSink || addr == spec.RewardsPool {
			continue
		}

		dataNew := data.WithUpdatedRewards(eval.proto, rewardlvl)
		if dataNew.MicroAlgos.Raw < basics.MulSaturate(eval.proto.MinBalance, uint64(1+len(dataNew.Assets))) {
			return fmt.Errorf("transaction %v: account %v balance %d below min %d (%d assets)",
				txn.ID(), addr, dataNew.MicroAlgos.Raw, eval.proto.MinBalance, len(dataNew.Assets))
		}
	}

	// Remember this TXID (to detect duplicates)
	cow.addTx(txn.ID())

	return nil
}

// Call "endOfBlock" after all the block's rewards and transactions are processed. Applies any deferred balance updates.
func (eval *BlockEvaluator) endOfBlock() error {
	if eval.generate {
		eval.block.TxnRoot = eval.block.Payset.Commit(eval.proto.PaysetCommitFlat)
		if eval.proto.TxnCounter {
			eval.block.TxnCounter = eval.state.txnCounter()
		} else {
			eval.block.TxnCounter = 0
		}
	}

	return nil
}

// FinalValidation does the validation that must happen after the block is built and all state updates are computed
func (eval *BlockEvaluator) finalValidation() error {
	if eval.validate {
		// check commitments
		txnRoot := eval.block.Payset.Commit(eval.proto.PaysetCommitFlat)
		if txnRoot != eval.block.TxnRoot {
			return fmt.Errorf("txn root wrong: %v != %v", txnRoot, eval.block.TxnRoot)
		}

		var expectedTxnCount uint64
		if eval.proto.TxnCounter {
			expectedTxnCount = eval.state.txnCounter()
		}
		if eval.block.TxnCounter != expectedTxnCount {
			return fmt.Errorf("txn count wrong: %d != %d", eval.block.TxnCounter, expectedTxnCount)
		}
	}

	return nil
}

// GenerateBlock produces a complete block from the BlockEvaluator.  This is
// used during proposal to get an actual block that will be proposed, after
// feeding in tentative transactions into this block evaluator.
func (eval *BlockEvaluator) GenerateBlock() (*ValidatedBlock, error) {
	if !eval.generate {
		logging.Base().Panicf("GenerateBlock() called but generate is false")
	}

	err := eval.endOfBlock()
	if err != nil {
		return nil, err
	}

	err = eval.finalValidation()
	if err != nil {
		return nil, err
	}

	vb := ValidatedBlock{
		blk:   eval.block,
		delta: eval.state.mods,
		aux:   *eval.aux,
	}
	return &vb, nil
}

func (l *Ledger) eval(ctx context.Context, blk bookkeeping.Block, aux *evalAux, validate bool, txcache VerifiedTxnCache, executionPool execpool.BacklogPool) (stateDelta, evalAux, error) {
	eval, err := startEvaluator(l, blk.BlockHeader, aux, validate, false, txcache, executionPool)
	if err != nil {
		return stateDelta{}, evalAux{}, err
	}

	// TODO: batch tx sig verification: ingest blk.Payset and output a list of ValidatedTx

	// Next, transactions
	paysetgroups, err := blk.DecodePaysetGroups()
	if err != nil {
		return stateDelta{}, evalAux{}, err
	}

	for _, txgroup := range paysetgroups {
		select {
		case <-ctx.Done():
			return stateDelta{}, evalAux{}, ctx.Err()
		default:
		}

		err = eval.TransactionGroup(txgroup)
		if err != nil {
			return stateDelta{}, evalAux{}, err
		}
	}

	// Finally, procees any pending end-of-block state changes
	err = eval.endOfBlock()
	if err != nil {
		return stateDelta{}, evalAux{}, err
	}

	// If validating, do final block checks that depend on our new state
	if validate {
		err = eval.finalValidation()
		if err != nil {
			return stateDelta{}, evalAux{}, err
		}
	}

	return eval.state.mods, *eval.aux, nil
}

// Validate uses the ledger to validate block blk as a candidate next block.
// It returns an error if blk is not the expected next block, or if blk is
// not a valid block (e.g., it has duplicate transactions, overspends some
// account, etc).
func (l *Ledger) Validate(ctx context.Context, blk bookkeeping.Block, txcache VerifiedTxnCache, executionPool execpool.BacklogPool) (*ValidatedBlock, error) {
	delta, aux, err := l.eval(ctx, blk, nil, true, txcache, executionPool)
	if err != nil {
		return nil, err
	}

	vb := ValidatedBlock{
		blk:   blk,
		delta: delta,
		aux:   aux,
	}
	return &vb, nil
}

// ValidatedBlock represents the result of a block validation.  It can
// be used to efficiently add the block to the ledger, without repeating
// the work of applying the block's changes to the ledger state.
type ValidatedBlock struct {
	blk   bookkeeping.Block
	delta stateDelta
	aux   evalAux
}

// Block returns the underlying Block for a ValidatedBlock.
func (vb ValidatedBlock) Block() bookkeeping.Block {
	return vb.blk
}

// WithSeed returns a copy of the ValidatedBlock with a modified seed.
func (vb ValidatedBlock) WithSeed(s committee.Seed) ValidatedBlock {
	newblock := vb.blk
	newblock.BlockHeader.Seed = s

	return ValidatedBlock{
		blk:   newblock,
		delta: vb.delta,
		aux:   vb.aux,
	}
}<|MERGE_RESOLUTION|>--- conflicted
+++ resolved
@@ -411,13 +411,9 @@
 			txWithoutGroup.Group = crypto.Digest{}
 			txWithoutGroup.ResetCaches()
 
-<<<<<<< HEAD
-			group.Transactions = append(group.Transactions, crypto.HashObj(txWithoutGroup))
+			group.TxGroupHashes = append(group.TxGroupHashes, crypto.HashObj(txWithoutGroup))
 		} else if len(txgroup) > 1 {
 			return fmt.Errorf("transactionGroup: [%d] had zero Group but was submitted in a group of %d", gi, len(txgroup))
-=======
-			group.TxGroupHashes = append(group.TxGroupHashes, crypto.HashObj(txWithoutGroup))
->>>>>>> f488a37f
 		}
 	}
 
