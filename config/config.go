// Copyright (C) 2019 Algorand, Inc.
// This file is part of go-algorand
//
// go-algorand is free software: you can redistribute it and/or modify
// it under the terms of the GNU Affero General Public License as
// published by the Free Software Foundation, either version 3 of the
// License, or (at your option) any later version.
//
// go-algorand is distributed in the hope that it will be useful,
// but WITHOUT ANY WARRANTY; without even the implied warranty of
// MERCHANTABILITY or FITNESS FOR A PARTICULAR PURPOSE.  See the
// GNU Affero General Public License for more details.
//
// You should have received a copy of the GNU Affero General Public License
// along with go-algorand.  If not, see <https://www.gnu.org/licenses/>.

package config

import (
	"encoding/json"
	"errors"
	"io"
	"os"
	"os/user"
	"path/filepath"
	"strconv"
	"strings"
	"time"

	"github.com/algorand/go-algorand/protocol"
	"github.com/algorand/go-algorand/util/codecs"
)

// Devnet identifies the 'development network' use for development and not generally accessible publicly
const Devnet protocol.NetworkID = "devnet"

// Devtestnet identifies the 'development network for tests' use for running tests against development and not generally accessible publicly
const Devtestnet protocol.NetworkID = "devtestnet"

// Testnet identifies the publicly-available test network
const Testnet protocol.NetworkID = "testnet"

// Mainnet identifies the publicly-available real-money network
const Mainnet protocol.NetworkID = "mainnet"

// GenesisJSONFile is the name of the genesis.json file
const GenesisJSONFile = "genesis.json"

// Global defines global Algorand protocol parameters which should not be overriden.
type Global struct {
	SmallLambda time.Duration // min amount of time to wait for leader's credential (i.e., time to propagate one credential)
	BigLambda   time.Duration // max amount of time to wait for leader's proposal (i.e., time to propagate one block)
}

// Protocol holds the global configuration settings for the agreement protocol,
// initialized with our current defaults. This is used across all nodes we create.
var Protocol = Global{
	SmallLambda: 2000 * time.Millisecond,
	BigLambda:   15000 * time.Millisecond,
}

// ConsensusParams specifies settings that might vary based on the
// particular version of the consensus protocol.
type ConsensusParams struct {
	// Consensus protocol upgrades.  Votes for upgrades are collected for
	// UpgradeVoteRounds.  If the number of positive votes is over
	// UpgradeThreshold, the proposal is accepted.
	//
	// UpgradeVoteRounds needs to be long enough to collect an
	// accurate sample of participants, and UpgradeThreshold needs
	// to be high enough to ensure that there are sufficient participants
	// after the upgrade.
	//
	// There is a delay of UpgradeWaitRounds between approval of
	// an upgrade and its deployment, to give clients time to notify users.
	UpgradeVoteRounds   uint64
	UpgradeThreshold    uint64
	UpgradeWaitRounds   uint64
	MaxVersionStringLen int

	// MaxTxnBytesPerBlock determines the maximum number of bytes
	// that transactions can take up in a block.  Specifically,
	// the sum of the lengths of encodings of each transaction
	// in a block must not exceed MaxTxnBytesPerBlock.
	MaxTxnBytesPerBlock int

	// MaxTxnBytesPerBlock is the maximum size of a transaction's Note field.
	MaxTxnNoteBytes int

	// MaxTxnLife is how long a transaction can be live for:
	// the maximum difference between LastValid and FirstValid.
	//
	// Note that in a protocol upgrade, the ledger must first be upgraded
	// to hold more past blocks for this value to be raised.
	MaxTxnLife uint64

	// ApprovedUpgrades describes the upgrade proposals that this protocol
	// implementation will vote for.
	ApprovedUpgrades map[protocol.ConsensusVersion]bool

	// SupportGenesisHash indicates support for the GenesisHash
	// fields in transactions (and requires them in blocks).
	SupportGenesisHash bool

	// RequireGenesisHash indicates that GenesisHash must be present
	// in every transaction.
	RequireGenesisHash bool

	// DefaultKeyDilution specifies the granularity of top-level ephemeral
	// keys. KeyDilution is the number of second-level keys in each batch,
	// signed by a top-level "batch" key.  The default value can be
	// overriden in the account state.
	DefaultKeyDilution uint64

	// MinBalance specifies the minimum balance that can appear in
	// an account.  To spend money below MinBalance requires issuing
	// an account-closing transaction, which transfers all of the
	// money from the account, and deletes the account state.
	MinBalance uint64

	// MinTxnFee specifies the minimum fee allowed on a transaction.
	// A minimum fee is necessary to prevent DoS. In some sense this is
	// a way of making the spender subsidize the cost of storing this transaction.
	MinTxnFee uint64

	// RewardUnit specifies the number of MicroAlgos corresponding to one reward
	// unit.
	//
	// Rewards are received by whole reward units.  Fractions of
	// RewardUnits do not receive rewards.
	RewardUnit uint64

	// RewardsRateRefreshInterval is the number of rounds after which the
	// rewards level is recomputed for the next RewardsRateRefreshInterval rounds.
	RewardsRateRefreshInterval uint64

	// seed-related parameters
	SeedLookback        uint64 // how many blocks back we use seeds from in sortition. delta_s in the spec
	SeedRefreshInterval uint64 // how often an old block hash is mixed into the seed. delta_r in the spec

	// ledger retention policy
	MaxBalLookback uint64 // (current round - MaxBalLookback) is the oldest round the ledger must answer balance queries for

	// sortition threshold factors
	NumProposers           uint64
	SoftCommitteeSize      uint64
	SoftCommitteeThreshold uint64
	CertCommitteeSize      uint64
	CertCommitteeThreshold uint64
	NextCommitteeSize      uint64 // for any non-FPR votes >= deadline step, committee sizes and thresholds are constant
	NextCommitteeThreshold uint64
	LateCommitteeSize      uint64
	LateCommitteeThreshold uint64
	RedoCommitteeSize      uint64
	RedoCommitteeThreshold uint64
	DownCommitteeSize      uint64
	DownCommitteeThreshold uint64

	FastRecoveryLambda    time.Duration // time between fast recovery attempts
	FastPartitionRecovery bool          // set when fast partition recovery is enabled

	// commit to payset using a hash of entire payset,
	// instead of txid merkle tree
	PaysetCommitFlat bool

	MaxTimestampIncrement int64 // maximum time between timestamps on successive blocks

	// support for the efficient encoding in SignedTxnInBlock
	SupportSignedTxnInBlock bool

	// force the FeeSink address to be non-participating in the genesis balances.
	ForceNonParticipatingFeeSink bool

	// support for ApplyData in SignedTxnInBlock
	ApplyData bool

	// track reward distributions in ApplyData
	RewardsInApplyData bool

	// domain-separated credentials
	CredentialDomainSeparationEnabled bool

<<<<<<< HEAD
	// 0 for no support, otherwise highest version supported
	LogicSigVersion uint64
=======
	// fix the rewards calculation by avoiding subtracting too much from the rewards pool
	PendingResidueRewards bool

	// asset support
	Asset bool

	// max number of assets per account
	MaxAssetsPerAccount int

	// support sequential transaction counter TxnCounter
	TxnCounter bool
>>>>>>> b14b17bf
}

// Consensus tracks the protocol-level settings for different versions of the
// consensus protocol.
var Consensus map[protocol.ConsensusVersion]ConsensusParams

func init() {
	Consensus = make(map[protocol.ConsensusVersion]ConsensusParams)

	initConsensusProtocols()
	initConsensusTestProtocols()

	// This must appear last, since it depends on all of the other
	// versions to already be registered (by the above calls).
	initConsensusTestFastUpgrade()

	// Allow tuning SmallLambda for faster consensus in single-machine e2e
	// tests.  Useful for development.  This might make sense to fold into
	// a protocol-version-specific setting, once we move SmallLambda into
	// ConsensusParams.
	algoSmallLambda, err := strconv.ParseInt(os.Getenv("ALGOSMALLLAMBDAMSEC"), 10, 64)
	if err == nil {
		Protocol.SmallLambda = time.Duration(algoSmallLambda) * time.Millisecond
	}
}

func initConsensusProtocols() {
	// WARNING: copying a ConsensusParams by value into a new variable
	// does not copy the ApprovedUpgrades map.  Make sure that each new
	// ConsensusParams structure gets a fresh ApprovedUpgrades map.

	// Base consensus protocol version, v7.
	v7 := ConsensusParams{
		UpgradeVoteRounds:   10000,
		UpgradeThreshold:    9000,
		UpgradeWaitRounds:   10000,
		MaxVersionStringLen: 64,

		MinBalance:          10000,
		MinTxnFee:           1000,
		MaxTxnLife:          1000,
		MaxTxnNoteBytes:     1024,
		MaxTxnBytesPerBlock: 1000000,
		DefaultKeyDilution:  10000,

		MaxTimestampIncrement: 25,

		RewardUnit:                 1e6,
		RewardsRateRefreshInterval: 5e5,

		ApprovedUpgrades: map[protocol.ConsensusVersion]bool{},

		NumProposers:           30,
		SoftCommitteeSize:      2500,
		SoftCommitteeThreshold: 1870,
		CertCommitteeSize:      1000,
		CertCommitteeThreshold: 720,
		NextCommitteeSize:      10000,
		NextCommitteeThreshold: 7750,
		LateCommitteeSize:      10000,
		LateCommitteeThreshold: 7750,
		RedoCommitteeSize:      10000,
		RedoCommitteeThreshold: 7750,
		DownCommitteeSize:      10000,
		DownCommitteeThreshold: 7750,

		FastRecoveryLambda: 5 * time.Minute,

		SeedLookback:        2,
		SeedRefreshInterval: 100,

		MaxBalLookback: 320,
	}

	v7.ApprovedUpgrades = map[protocol.ConsensusVersion]bool{}
	Consensus[protocol.ConsensusV7] = v7

	// v8 uses parameters and a seed derivation policy (the "twin seeds") from Georgios' new analysis
	v8 := v7

	v8.SeedRefreshInterval = 80
	v8.NumProposers = 9
	v8.SoftCommitteeSize = 2990
	v8.SoftCommitteeThreshold = 2267
	v8.CertCommitteeSize = 1500
	v8.CertCommitteeThreshold = 1112
	v8.NextCommitteeSize = 5000
	v8.NextCommitteeThreshold = 3838
	v8.LateCommitteeSize = 5000
	v8.LateCommitteeThreshold = 3838
	v8.RedoCommitteeSize = 5000
	v8.RedoCommitteeThreshold = 3838
	v8.DownCommitteeSize = 5000
	v8.DownCommitteeThreshold = 3838

	v8.ApprovedUpgrades = map[protocol.ConsensusVersion]bool{}
	Consensus[protocol.ConsensusV8] = v8

	// v7 can be upgraded to v8.
	v7.ApprovedUpgrades[protocol.ConsensusV8] = true

	// v9 increases the minimum balance to 100,000 microAlgos.
	v9 := v8
	v9.MinBalance = 100000
	v9.ApprovedUpgrades = map[protocol.ConsensusVersion]bool{}
	Consensus[protocol.ConsensusV9] = v9

	// v8 can be upgraded to v9.
	v8.ApprovedUpgrades[protocol.ConsensusV9] = true

	// v10 introduces fast partition recovery (and also raises NumProposers).
	v10 := v9
	v10.FastPartitionRecovery = true
	v10.NumProposers = 20
	v10.LateCommitteeSize = 500
	v10.LateCommitteeThreshold = 320
	v10.RedoCommitteeSize = 2400
	v10.RedoCommitteeThreshold = 1768
	v10.DownCommitteeSize = 6000
	v10.DownCommitteeThreshold = 4560
	v10.ApprovedUpgrades = map[protocol.ConsensusVersion]bool{}
	Consensus[protocol.ConsensusV10] = v10

	// v9 can be upgraded to v10.
	v9.ApprovedUpgrades[protocol.ConsensusV10] = true

	// v11 introduces SignedTxnInBlock.
	v11 := v10
	v11.SupportSignedTxnInBlock = true
	v11.PaysetCommitFlat = true
	v11.ApprovedUpgrades = map[protocol.ConsensusVersion]bool{}
	Consensus[protocol.ConsensusV11] = v11

	// v10 can be upgraded to v11.
	v10.ApprovedUpgrades[protocol.ConsensusV11] = true

	// v12 increases the maximum length of a version string.
	v12 := v11
	v12.MaxVersionStringLen = 128
	v12.ApprovedUpgrades = map[protocol.ConsensusVersion]bool{}
	Consensus[protocol.ConsensusV12] = v12

	// v11 can be upgraded to v12.
	v11.ApprovedUpgrades[protocol.ConsensusV12] = true

	// v13 makes the consensus version a meaningful string.
	v13 := v12
	v13.ApprovedUpgrades = map[protocol.ConsensusVersion]bool{}
	Consensus[protocol.ConsensusV13] = v13

	// v12 can be upgraded to v13.
	v12.ApprovedUpgrades[protocol.ConsensusV13] = true

	// v14 introduces tracking of closing amounts in ApplyData, and enables
	// GenesisHash in transactions.
	v14 := v13
	v14.ApplyData = true
	v14.SupportGenesisHash = true
	v14.ApprovedUpgrades = map[protocol.ConsensusVersion]bool{}
	Consensus[protocol.ConsensusV14] = v14

	// v13 can be upgraded to v14.
	v13.ApprovedUpgrades[protocol.ConsensusV14] = true

	// v15 introduces tracking of reward distributions in ApplyData.
	v15 := v14
	v15.RewardsInApplyData = true
	v15.ForceNonParticipatingFeeSink = true
	v15.ApprovedUpgrades = map[protocol.ConsensusVersion]bool{}
	Consensus[protocol.ConsensusV15] = v15

	// v14 can be upgraded to v15.
	v14.ApprovedUpgrades[protocol.ConsensusV15] = true

	// v16 fixes domain separation in credentials.
	v16 := v15
	v16.CredentialDomainSeparationEnabled = true
	v16.RequireGenesisHash = true
	v16.ApprovedUpgrades = map[protocol.ConsensusVersion]bool{}
	Consensus[protocol.ConsensusV16] = v16

	// v15 can be upgraded to v16.
	v15.ApprovedUpgrades[protocol.ConsensusV16] = true

	// ConsensusV17 points to 'final' spec commit
	v17 := v16
	v17.ApprovedUpgrades = map[protocol.ConsensusVersion]bool{}
	Consensus[protocol.ConsensusV17] = v17

	// v16 can be upgraded to v17.
	v16.ApprovedUpgrades[protocol.ConsensusV17] = true

<<<<<<< HEAD
	vNext := v17
	vNext.LogicSigVersion = 1
	vNext.ApprovedUpgrades = map[protocol.ConsensusVersion]bool{}
	Consensus[protocol.ConsensusVNext] = vNext

	// v17 can be upgraded to v18.
	v17.ApprovedUpgrades[protocol.ConsensusVNext] = true
=======
	// ConsensusV18 points to reward calculation spec commit
	v18 := v17
	v18.PendingResidueRewards = true
	v18.ApprovedUpgrades = map[protocol.ConsensusVersion]bool{}
	Consensus[protocol.ConsensusV18] = v18

	// v17 can be upgraded to v18.
	// for now, I will leave this gated out.
	// v17.ApprovedUpgrades[protocol.ConsensusV18] = true

	// ConsensusFuture is used to test features that are implemented
	// but not yet released in a production protocol version.
	vFuture := v18
	vFuture.TxnCounter = true
	vFuture.Asset = true
	vFuture.MaxAssetsPerAccount = 1000
	vFuture.ApprovedUpgrades = map[protocol.ConsensusVersion]bool{}
	Consensus[protocol.ConsensusFuture] = vFuture
>>>>>>> b14b17bf
}

func initConsensusTestProtocols() {
	// Various test protocol versions
	Consensus[protocol.ConsensusTest0] = ConsensusParams{
		UpgradeVoteRounds:   2,
		UpgradeThreshold:    1,
		UpgradeWaitRounds:   2,
		MaxVersionStringLen: 64,

		MaxTxnBytesPerBlock: 1000000,
		DefaultKeyDilution:  10000,

		ApprovedUpgrades: map[protocol.ConsensusVersion]bool{
			protocol.ConsensusTest1: true,
		},
	}

	Consensus[protocol.ConsensusTest1] = ConsensusParams{
		UpgradeVoteRounds:   10,
		UpgradeThreshold:    8,
		UpgradeWaitRounds:   10,
		MaxVersionStringLen: 64,

		MaxTxnBytesPerBlock: 1000000,
		DefaultKeyDilution:  10000,

		ApprovedUpgrades: map[protocol.ConsensusVersion]bool{},
	}

	testBigBlocks := Consensus[protocol.ConsensusCurrentVersion]
	testBigBlocks.MaxTxnBytesPerBlock = 100000000
	testBigBlocks.ApprovedUpgrades = map[protocol.ConsensusVersion]bool{}
	Consensus[protocol.ConsensusTestBigBlocks] = testBigBlocks

	rapidRecalcParams := Consensus[protocol.ConsensusCurrentVersion]
	rapidRecalcParams.RewardsRateRefreshInterval = 25
	//because rapidRecalcParams is based on ConsensusCurrentVersion,
	//it *shouldn't* have any ApprovedUpgrades
	//but explicitly mark "no approved upgrades" just in case
	rapidRecalcParams.ApprovedUpgrades = map[protocol.ConsensusVersion]bool{}
	Consensus[protocol.ConsensusTestRapidRewardRecalculation] = rapidRecalcParams
}

func initConsensusTestFastUpgrade() {
	fastUpgradeProtocols := make(map[protocol.ConsensusVersion]ConsensusParams)

	for proto, params := range Consensus {
		fastParams := params
		fastParams.UpgradeVoteRounds = 5
		fastParams.UpgradeThreshold = 3
		fastParams.UpgradeWaitRounds = 5
		fastParams.MaxVersionStringLen += len(protocol.ConsensusTestFastUpgrade(""))
		fastParams.ApprovedUpgrades = make(map[protocol.ConsensusVersion]bool)

		for ver, flag := range params.ApprovedUpgrades {
			fastParams.ApprovedUpgrades[protocol.ConsensusTestFastUpgrade(ver)] = flag
		}

		fastUpgradeProtocols[protocol.ConsensusTestFastUpgrade(proto)] = fastParams
	}

	// Put the test protocols into the Consensus struct; this
	// is done as a separate step so we don't recurse forever.
	for proto, params := range fastUpgradeProtocols {
		Consensus[proto] = params
	}
}

// Local holds the per-node-instance configuration settings for the protocol.
type Local struct {
	// Version tracks the current version of the defaults so we can migrate old -> new
	// This is specifically important whenever we decide to change the default value
	// for an existing parameter.
	Version uint32

	// environmental (may be overridden)
	// if true, does not garbage collect; also, replies to catchup requests
	Archival bool

	// gossipNode.go
	// how many peers to propagate to?
	GossipFanout  int
	NetAddress    string
	ReconnectTime time.Duration
	// what we should tell people to connect to
	PublicAddress string

	MaxConnectionsPerIP int

	// 0 == disable
	PeerPingPeriodSeconds int

	// for https serving
	TLSCertFile string
	TLSKeyFile  string

	// Logging
	BaseLoggerDebugLevel uint32
	// if this is 0, do not produce agreement.cadaver
	CadaverSizeTarget uint64

	// IncomingConnectionsLimit specifies the max number of long-lived incoming
	// connections.  0 means no connections allowed.  -1 is unbounded.
	IncomingConnectionsLimit int

	// BroadcastConnectionsLimit specifies the number of connections that
	// will receive broadcast (gossip) messages from this node.  If the
	// node has more connections than this number, it will send broadcasts
	// to the top connections by priority (outgoing connections first, then
	// by money held by peers based on their participation key).  0 means
	// no outgoing messages (not even transaction broadcasting to outgoing
	// peers).  -1 means unbounded (default).
	BroadcastConnectionsLimit int

	// AnnounceParticipationKey specifies that this node should announce its
	// participation key (with the largest stake) to its gossip peers.  This
	// allows peers to prioritize our connection, if necessary, in case of a
	// DoS attack.  Disabling this means that the peers will not have any
	// additional information to allow them to prioritize our connection.
	AnnounceParticipationKey bool

	// PriorityPeers specifies peer IP addresses that should always get
	// outgoing broadcast messages from this node.
	PriorityPeers map[string]bool

	// To make sure the algod process does not run out of FDs, algod ensures
	// that RLIMIT_NOFILE exceeds the max number of incoming connections (i.e.,
	// IncomingConnectionsLimit) by at least ReservedFDs.  ReservedFDs are meant
	// to leave room for short-lived FDs like DNS queries, SQLite files, etc.
	ReservedFDs uint64

	// local server
	// API endpoint address
	EndpointAddress string

	// timeouts passed to the rest http.Server implementation
	RestReadTimeoutSeconds  int
	RestWriteTimeoutSeconds int

	// SRV-based phonebook
	DNSBootstrapID string

	// Log file size limit in bytes
	LogSizeLimit uint64

	// text/template for creating log archive filename.
	// Available template vars:
	// Time at start of log: {{.Year}} {{.Month}} {{.Day}} {{.Hour}} {{.Minute}} {{.Second}}
	// Time at end of log: {{.EndYear}} {{.EndMonth}} {{.EndDay}} {{.EndHour}} {{.EndMinute}} {{.EndSecond}}
	//
	// If the filename ends with .gz or .bz2 it will be compressed.
	//
	// default: "node.archive.log" (no rotation, clobbers previous archive)
	LogArchiveName string

	// LogArchiveMaxAge will be parsed by time.ParseDuration().
	// Valid units are 's' seconds, 'm' minutes, 'h' hours
	LogArchiveMaxAge string

	// number of consecutive attempts to catchup after which we replace the peers we're connected to
	CatchupFailurePeerRefreshRate int

	// where should the node exporter listen for metrics
	NodeExporterListenAddress string

	// enable metric reporting flag
	EnableMetricReporting bool

	// enable top accounts reporting flag
	EnableTopAccountsReporting bool

	// enable agreement reporting flag. Currently only prints additional period events.
	EnableAgreementReporting bool

	// enable agreement timing metrics flag
	EnableAgreementTimeMetrics bool

	// The path to the node exporter.
	NodeExporterPath string

	// The fallback DNS resolver address that would be used if the system resolver would fail to retrieve SRV records
	FallbackDNSResolverAddress string

	// if the transaction pool is full, a new transaction must beat the minimum priority transaction by at least this factor
	TxPoolExponentialIncreaseFactor uint64

	SuggestedFeeBlockHistory int

	// TxPoolSize is the number of transactions that fit in the transaction pool
	TxPoolSize int

	// number of seconds allowed for syncing transactions
	TxSyncTimeoutSeconds int64

	// number of seconds between transaction synchronizations
	TxSyncIntervalSeconds int64

	// the number of incoming message hashes buckets.
	IncomingMessageFilterBucketCount int

	// the size of each incoming message hash bucket.
	IncomingMessageFilterBucketSize int

	// the number of outgoing message hashes buckets.
	OutgoingMessageFilterBucketCount int

	// the size of each outgoing message hash bucket.
	OutgoingMessageFilterBucketSize int

	// enable the filtering of outgoing messages
	EnableOutgoingNetworkMessageFiltering bool

	// enable the filtering of incoming messages
	EnableIncomingMessageFilter bool

	// control enabling / disabling deadlock detection.
	// negative (-1) to disable, positive (1) to enable, 0 for default.
	DeadlockDetection int

	// Prefer to run algod Hosted (under algoh)
	// Observed by `goal` for now.
	RunHosted bool

	// The maximal number of blocks that catchup will fetch in parallel.
	// If less than Protocol.SeedLookback, then Protocol.SeedLookback will be used as to limit the catchup.
	CatchupParallelBlocks uint64

	// Generate AssembleBlockMetrics telemetry event
	EnableAssembleStats bool

	// Generate ProcessBlockMetrics telemetry event
	EnableProcessBlockStats bool

	// SuggestedFeeSlidingWindowSize is number of past blocks that will be considered in computing the suggested fee
	SuggestedFeeSlidingWindowSize uint32

	// the max size the sync server would return
	TxSyncServeResponseSize int

	// IsIndexerActive indicates whether to activate the indexer for fast retrieval of transactions
	// Note -- Indexer cannot operate on non Archival nodes
	IsIndexerActive bool

	// UseXForwardedForAddress indicates whether or not the node should use the X-Forwarded-For HTTP Header when
	// determining the source of a connection.  If used, it should be set to the string "X-Forwarded-For", unless the
	// proxy vendor provides another header field.  In the case of CloudFlare proxy, the "CF-Connecting-IP" header
	// field can be used.
	UseXForwardedForAddressField string

	// ForceRelayMessages indicates whether the network library relay messages even in the case that no NetAddress was specified.
	ForceRelayMessages bool

	// ConnectionsRateLimitingWindowSeconds is being used in conjunction with ConnectionsRateLimitingCount;
	// see ConnectionsRateLimitingCount description for further information. Providing a zero value
	// in this variable disables the connection rate limiting.
	ConnectionsRateLimitingWindowSeconds uint

	// ConnectionsRateLimitingCount is being used along with ConnectionsRateLimitingWindowSeconds to determine if
	// a connection request should be accepted or not. The gossip network examine all the incoming requests in the past
	// ConnectionsRateLimitingWindowSeconds seconds that share the same origin. If the total count exceed the ConnectionsRateLimitingCount
	// value, the connection is refused.
	ConnectionsRateLimitingCount uint

	// EnableRequestLogger enabled the logging of the incoming requests to the telemetry server.
	EnableRequestLogger bool
}

// Filenames of config files within the configdir (e.g. ~/.algorand)

// ConfigFilename is the name of the config.json file where we store per-algod-instance settings
const ConfigFilename = "config.json"

// PhonebookFilename is the name of the phonebook configuration files - no longer used
const PhonebookFilename = "phonebook.json" // No longer used in product - still in tests

// LedgerFilenamePrefix is the prefix of the name of the ledger database files
const LedgerFilenamePrefix = "ledger"

// CrashFilename is the name of the agreement database file.
// It is used to recover from node crashes.
const CrashFilename = "crash.sqlite"

// LoadConfigFromDisk returns a Local config structure based on merging the defaults
// with settings loaded from the config file from the custom dir.  If the custom file
// cannot be loaded, the default config is returned (with the error from loading the
// custom file).
func LoadConfigFromDisk(custom string) (c Local, err error) {
	return loadConfigFromFile(filepath.Join(custom, ConfigFilename))
}

func loadConfigFromFile(configFile string) (c Local, err error) {
	c = defaultLocal
	c.Version = 0 // Reset to 0 so we get the version from the loaded file.
	c, err = mergeConfigFromFile(configFile, c)
	if err != nil {
		return
	}

	// Migrate in case defaults were changed
	c, err = migrate(c)
	return
}

// GetDefaultLocal returns a copy of the current defaultLocal config
func GetDefaultLocal() Local {
	return defaultLocal
}

func mergeConfigFromDir(root string, source Local) (Local, error) {
	return mergeConfigFromFile(filepath.Join(root, ConfigFilename), source)
}

func mergeConfigFromFile(configpath string, source Local) (Local, error) {
	f, err := os.Open(configpath)
	if err != nil {
		return source, err
	}
	defer f.Close()

	err = loadConfig(f, &source)

	// For now, all relays (listening for incoming connections) are also Archival
	// We can change this logic in the future, but it's currently the sanest default.
	if source.NetAddress != "" {
		source.Archival = true
	}

	return source, err
}

func loadConfig(reader io.Reader, config *Local) error {
	dec := json.NewDecoder(reader)
	return dec.Decode(config)
}

// DNSBootstrapArray returns an array of one or more DNS Bootstrap identifiers
func (cfg Local) DNSBootstrapArray(networkID protocol.NetworkID) (bootstrapArray []string) {
	dnsBootstrapString := cfg.DNSBootstrap(networkID)
	bootstrapArray = strings.Split(dnsBootstrapString, ";")
	return
}

// DNSBootstrap returns the network-specific DNSBootstrap identifier
func (cfg Local) DNSBootstrap(network protocol.NetworkID) string {
	// if user hasn't modified the default DNSBootstrapID in the configuration
	// file and we're targeting a devnet ( via genesis file ), we the
	// explicit devnet network bootstrap.
	if defaultLocal.DNSBootstrapID == cfg.DNSBootstrapID && network == Devnet {
		return "devnet.algodev.network"
	}
	return strings.Replace(cfg.DNSBootstrapID, "<network>", string(network), -1)
}

// SaveToDisk writes the Local settings into a root/ConfigFilename file
func (cfg Local) SaveToDisk(root string) error {
	configpath := filepath.Join(root, ConfigFilename)
	filename := os.ExpandEnv(configpath)
	return cfg.SaveToFile(filename)
}

// SaveToFile saves the config to a specific filename, allowing overriding the default name
func (cfg Local) SaveToFile(filename string) error {
	var alwaysInclude []string
	alwaysInclude = append(alwaysInclude, "Version")
	return codecs.SaveNonDefaultValuesToFile(filename, cfg, defaultLocal, alwaysInclude, true)
}

type phonebookBlackWhiteList struct {
	Include []string
}

// LoadPhonebook returns a phonebook loaded from the provided directory, if it exists.
// NOTE: We no longer use phonebook for anything but tests, but users should be able to use it
func LoadPhonebook(datadir string) ([]string, error) {
	var entries []string
	path := filepath.Join(datadir, PhonebookFilename)
	f, rootErr := os.Open(path)
	if rootErr != nil {
		if !os.IsNotExist(rootErr) {
			return nil, rootErr
		}
	} else {
		defer f.Close()

		phonebook := phonebookBlackWhiteList{}
		dec := json.NewDecoder(f)
		err := dec.Decode(&phonebook)
		if err != nil {
			return nil, errors.New("error decoding phonebook! got error: " + err.Error())
		}
		entries = phonebook.Include
	}

	// get an initial list of peers
	return entries, rootErr
}

// SavePhonebookToDisk writes the phonebook into a root/PhonebookFilename file
func SavePhonebookToDisk(entries []string, root string) error {
	configpath := filepath.Join(root, PhonebookFilename)
	f, err := os.OpenFile(os.ExpandEnv(configpath), os.O_WRONLY|os.O_CREATE|os.O_TRUNC, 0600)
	if err == nil {
		defer f.Close()
		err = savePhonebook(entries, f)
	}
	return err
}

func savePhonebook(entries []string, w io.Writer) error {
	pb := phonebookBlackWhiteList{
		Include: entries,
	}
	enc := codecs.NewFormattedJSONEncoder(w)
	return enc.Encode(pb)
}

var globalConfigFileRoot string

// GetConfigFilePath retrieves the full path to a configuration file
// These are global configurations - not specific to data-directory / network.
func GetConfigFilePath(file string) (string, error) {
	rootPath, err := GetGlobalConfigFileRoot()
	if err != nil {
		return "", err
	}
	return filepath.Join(rootPath, file), nil
}

// GetGlobalConfigFileRoot returns the current root folder for global configuration files.
// This will likely only change for tests.
func GetGlobalConfigFileRoot() (string, error) {
	var err error
	if globalConfigFileRoot == "" {
		globalConfigFileRoot, err = GetDefaultConfigFilePath()
		if err == nil {
			dirErr := os.Mkdir(globalConfigFileRoot, os.ModePerm)
			if !os.IsExist(dirErr) {
				err = dirErr
			}
		}
	}
	return globalConfigFileRoot, err
}

// SetGlobalConfigFileRoot allows overriding the root folder for global configuration files.
// It returns the current one so it can be restored, if desired.
// This will likely only change for tests.
func SetGlobalConfigFileRoot(rootPath string) string {
	currentRoot := globalConfigFileRoot
	globalConfigFileRoot = rootPath
	return currentRoot
}

// GetDefaultConfigFilePath retrieves the default directory for global (not per-instance) config files
// By default we store in ~/.algorand/.
// This will likely only change for tests.
func GetDefaultConfigFilePath() (string, error) {
	currentUser, err := user.Current()
	if err != nil {
		return "", err
	}
	if currentUser.HomeDir == "" {
		return "", errors.New("GetDefaultConfigFilePath fail - current user has no home directory")
	}
	return filepath.Join(currentUser.HomeDir, ".algorand"), nil
}<|MERGE_RESOLUTION|>--- conflicted
+++ resolved
@@ -180,22 +180,20 @@
 	// domain-separated credentials
 	CredentialDomainSeparationEnabled bool
 
-<<<<<<< HEAD
+	// fix the rewards calculation by avoiding subtracting too much from the rewards pool
+	PendingResidueRewards bool
+
+	// asset support
+	Asset bool
+
+	// max number of assets per account
+	MaxAssetsPerAccount int
+
+	// support sequential transaction counter TxnCounter
+	TxnCounter bool
+
 	// 0 for no support, otherwise highest version supported
 	LogicSigVersion uint64
-=======
-	// fix the rewards calculation by avoiding subtracting too much from the rewards pool
-	PendingResidueRewards bool
-
-	// asset support
-	Asset bool
-
-	// max number of assets per account
-	MaxAssetsPerAccount int
-
-	// support sequential transaction counter TxnCounter
-	TxnCounter bool
->>>>>>> b14b17bf
 }
 
 // Consensus tracks the protocol-level settings for different versions of the
@@ -388,15 +386,6 @@
 	// v16 can be upgraded to v17.
 	v16.ApprovedUpgrades[protocol.ConsensusV17] = true
 
-<<<<<<< HEAD
-	vNext := v17
-	vNext.LogicSigVersion = 1
-	vNext.ApprovedUpgrades = map[protocol.ConsensusVersion]bool{}
-	Consensus[protocol.ConsensusVNext] = vNext
-
-	// v17 can be upgraded to v18.
-	v17.ApprovedUpgrades[protocol.ConsensusVNext] = true
-=======
 	// ConsensusV18 points to reward calculation spec commit
 	v18 := v17
 	v18.PendingResidueRewards = true
@@ -412,10 +401,10 @@
 	vFuture := v18
 	vFuture.TxnCounter = true
 	vFuture.Asset = true
+	vFuture.LogicSigVersion = 1
 	vFuture.MaxAssetsPerAccount = 1000
 	vFuture.ApprovedUpgrades = map[protocol.ConsensusVersion]bool{}
 	Consensus[protocol.ConsensusFuture] = vFuture
->>>>>>> b14b17bf
 }
 
 func initConsensusTestProtocols() {
