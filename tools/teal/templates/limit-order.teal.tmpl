// Implements a limit order for an asset, given Algos.
// This is a contract account.
//
// This allows either a two-transaction group, for executing the
// trade, or single transaction, for closing the position.
//
// Let ratio = TMPL_SWAPN / TMPL_SWAPD.
//
// Filling the order requires a group transaction of size two.
// More than TMPL_MINTRD can be sent to any address, and more
// than ratio * TMPL_MINTRD can be sent to TMPL_OWN. All remaining
// funds are refunded to TMPL_OWN.
//
// After TMPL_TIMEOUT passes, all funds can be refunded to TMPL_OWN.
//
// Parameters:
//  - TMPL_ASSET: ID of the transferred asset
//  - TMPL_SWAPN: exchange rate (for N algos, want rate * N coin) (numerator)
//  - TMPL_SWAPD: exchange rate (for N algos, want rate * N coin) (denominator)
//  - TMPL_TIMEOUT: the round at which the account expires
//  - TMPL_OWN: the address to refund funds to on timeout
//  - TMPL_FEE: maximum fee used by the limit order transaction
//  - TMPL_MINTRD: the minimum amount (of Algos) to be traded away
txn GroupIndex
int 0
==

txn TypeEnum
int 1
==
<<<<<<< HEAD

txn Fee
int TMPL_FEE
<

txn CloseRemainderTo
addr TMPL_OWN
==

global GroupSize
int 3
<

global GroupSize
int 1
==

bnz label6

=======
&&
txn Fee
int TMPL_FEE
<
&&
txn CloseRemainderTo
addr TMPL_OWN
==
&&
global GroupSize
int 3
<
&&
global GroupSize
int 1
==
bnz label2
>>>>>>> a1720b59
txn Amount
int TMPL_MINTRD
>

gtxn 1 TypeEnum
int 4 // AssetTransfer
==
&&
<<<<<<< HEAD

=======
>>>>>>> a1720b59
gtxn 1 XferAsset
int TMPL_ASSET
==
&&
<<<<<<< HEAD

=======
>>>>>>> a1720b59
gtxn 1 AssetReceiver
addr TMPL_OWN
==
&&
<<<<<<< HEAD

=======
>>>>>>> a1720b59
gtxn 1 AssetSender
global ZeroAddress
==
&&
<<<<<<< HEAD

=======
>>>>>>> a1720b59
int TMPL_SWAPN
txn Amount
*
int TMPL_SWAPD
gtxn 1 AssetAmount
*
<<<<<<< HEAD
< // (txn.Amount * numerator) < (gtxn[1].AssetAmount * denomenator)
&& // (Amount > min) && is AssetTransfer && is desired asset type && AssetReceiver is me && (asset sender disabled, not a clawback operation) && ratio ok

//&&
//&&
//&&
//&&

int 1
bnz label7
pop // check bug workaround

label6:
=======
<
&&
int 1
bnz label3
label2:
>>>>>>> a1720b59
txn FirstValid
int TMPL_TIMEOUT
>

txn Receiver
global ZeroAddress
==
&&
<<<<<<< HEAD

txn Amount
int 0
==
&& // (txn.FirstValid > timeout) and no Receiver and 0 Amount

label7:
&&
&&
&&
&&
=======
txn Amount
int 0
==
&&
label3:
>>>>>>> a1720b59
&&<|MERGE_RESOLUTION|>--- conflicted
+++ resolved
@@ -24,31 +24,9 @@
 txn GroupIndex
 int 0
 ==
-
 txn TypeEnum
 int 1
 ==
-<<<<<<< HEAD
-
-txn Fee
-int TMPL_FEE
-<
-
-txn CloseRemainderTo
-addr TMPL_OWN
-==
-
-global GroupSize
-int 3
-<
-
-global GroupSize
-int 1
-==
-
-bnz label6
-
-=======
 &&
 txn Fee
 int TMPL_FEE
@@ -66,95 +44,46 @@
 int 1
 ==
 bnz label2
->>>>>>> a1720b59
 txn Amount
 int TMPL_MINTRD
 >
-
 gtxn 1 TypeEnum
-int 4 // AssetTransfer
+int 4
 ==
 &&
-<<<<<<< HEAD
-
-=======
->>>>>>> a1720b59
 gtxn 1 XferAsset
 int TMPL_ASSET
 ==
 &&
-<<<<<<< HEAD
-
-=======
->>>>>>> a1720b59
 gtxn 1 AssetReceiver
 addr TMPL_OWN
 ==
 &&
-<<<<<<< HEAD
-
-=======
->>>>>>> a1720b59
 gtxn 1 AssetSender
 global ZeroAddress
 ==
 &&
-<<<<<<< HEAD
-
-=======
->>>>>>> a1720b59
 int TMPL_SWAPN
 txn Amount
 *
 int TMPL_SWAPD
 gtxn 1 AssetAmount
 *
-<<<<<<< HEAD
-< // (txn.Amount * numerator) < (gtxn[1].AssetAmount * denomenator)
-&& // (Amount > min) && is AssetTransfer && is desired asset type && AssetReceiver is me && (asset sender disabled, not a clawback operation) && ratio ok
-
-//&&
-//&&
-//&&
-//&&
-
-int 1
-bnz label7
-pop // check bug workaround
-
-label6:
-=======
 <
 &&
 int 1
 bnz label3
 label2:
->>>>>>> a1720b59
 txn FirstValid
 int TMPL_TIMEOUT
 >
-
 txn Receiver
 global ZeroAddress
 ==
 &&
-<<<<<<< HEAD
-
-txn Amount
-int 0
-==
-&& // (txn.FirstValid > timeout) and no Receiver and 0 Amount
-
-label7:
-&&
-&&
-&&
-&&
-=======
 txn Amount
 int 0
 ==
 &&
 label3:
->>>>>>> a1720b59
 &&