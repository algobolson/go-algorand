--- conflicted
+++ resolved
@@ -457,12 +457,8 @@
 		}
 
 		// Transaction already in the ledger?
-<<<<<<< HEAD
 		txid := txn.ID()
-		dup, err := cow.isDup(txn.Txn.First(), txid)
-=======
-		dup, err := cow.isDup(txn.Txn.First(), txn.ID(), txlease{sender: txn.Txn.Sender, lease: txn.Txn.Lease})
->>>>>>> 9486f204
+		dup, err := cow.isDup(txn.Txn.First(), txid, txlease{sender: txn.Txn.Sender, lease: txn.Txn.Lease})
 		if err != nil {
 			return err
 		}
